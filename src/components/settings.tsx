--- conflicted
+++ resolved
@@ -27,35 +27,15 @@
   };
 
   return (
-<<<<<<< HEAD
     <div className="settings-overlay" onClick={handleClose}>
       <div className="settings-panel" onClick={event => event.stopPropagation()}>
         <div className="settings-header">
           <h2 className="settings-title">Settings</h2>
           <button type="button" onClick={handleClose} className="settings-close-button" aria-label="Close settings">
-=======
-    <div
-      className="fixed inset-0 z-50 flex items-center justify-center bg-black/70 p-4"
-      onClick={handleClose}
-    >
-      <div
-        className="relative w-full max-w-md rounded-3xl bg-gradient-to-br from-slate-900 via-indigo-900 to-purple-900 p-8 text-white shadow-2xl"
-        onClick={event => event.stopPropagation()}
-      >
-        <div className="mb-8 flex items-center justify-between">
-          <div className="text-2xl font-bold tracking-wide">Settings</div>
-          <button
-            type="button"
-            onClick={handleClose}
-            className="rounded-full bg-white/10 p-2 transition hover:bg-white/20"
-            aria-label="Close settings"
-          >
->>>>>>> 21836e76
             <X size={20} />
           </button>
         </div>
 
-<<<<<<< HEAD
         <div className="settings-body">
           <div className="settings-card">
             <div className="settings-card-main">
@@ -66,20 +46,6 @@
                 <div className="settings-card-title">Background Music</div>
                 <div className="settings-card-caption">
                   {musicEnabled ? 'Soothing tunes are on' : 'Music is currently muted'}
-=======
-        <div className="space-y-5">
-          <div className="rounded-2xl border border-white/10 bg-white/10 p-5">
-            <div className="flex items-center justify-between">
-              <div className="flex items-center gap-4">
-                <span className="rounded-full bg-indigo-500/20 p-3 text-indigo-200">
-                  <Music4 size={20} />
-                </span>
-                <div>
-                  <div className="text-lg font-semibold">Background Music</div>
-                  <div className="text-sm text-indigo-100/80">
-                    {musicEnabled ? 'Soothing tunes are on' : 'Music is currently muted'}
-                  </div>
->>>>>>> 21836e76
                 </div>
               </div>
               <button
@@ -96,7 +62,6 @@
                 />
               </button>
             </div>
-<<<<<<< HEAD
             <button
               type="button"
               onClick={handleToggleMusic}
@@ -136,38 +101,6 @@
               />
             </button>
           </div>
-=======
-          </div>
-
-          <div className="rounded-2xl border border-white/10 bg-white/10 p-5">
-            <div className="flex items-center justify-between">
-              <div className="flex items-center gap-4">
-                <span className="rounded-full bg-yellow-500/20 p-3 text-yellow-200">
-                  {soundEnabled ? <Volume2 size={20} /> : <VolumeX size={20} />}
-                </span>
-                <div>
-                  <div className="text-lg font-semibold">Sound Effects</div>
-                  <div className="text-sm text-indigo-100/80">
-                    {soundEnabled ? 'Button sounds are enabled' : 'Sound effects muted'}
-                  </div>
-                </div>
-              </div>
-              <button
-                type="button"
-                onClick={handleToggleSound}
-                className={`relative h-9 w-16 rounded-full transition ${
-                  soundEnabled ? 'bg-emerald-400/90' : 'bg-slate-600'
-                }`}
-              >
-                <motion.span
-                  className="absolute top-1 left-1 inline-flex h-7 w-7 items-center justify-center rounded-full bg-white shadow"
-                  animate={{ x: soundEnabled ? 28 : 0 }}
-                  transition={{ type: 'spring', stiffness: 400, damping: 30 }}
-                />
-              </button>
-            </div>
-          </div>
->>>>>>> 21836e76
         </div>
       </div>
     </div>
